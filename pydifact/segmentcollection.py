# Pydifact - a python edifact library
#
# Copyright (c) 2019 Christian González
#
# Permission is hereby granted, free of charge, to any person obtaining a copy of
# this software and associated documentation files (the "Software"), to deal in
# the Software without restriction, including without limitation the rights to
# use, copy, modify, merge, publish, distribute, sublicense, and/or sell
# copies of the Software, and to permit persons to whom the Software is
# furnished to do so, subject to the following conditions:
#
# The above copyright notice and this permission notice shall be included in all
# copies or substantial portions of the Software.
#
# THE SOFTWARE IS PROVIDED "AS IS", WITHOUT WARRANTY OF ANY KIND, EXPRESS OR
# IMPLIED, INCLUDING BUT NOT LIMITED TO THE WARRANTIES OF MERCHANTABILITY,
# FITNESS FOR A PARTICULAR PURPOSE AND NONINFRINGEMENT. IN NO EVENT SHALL THE
# AUTHORS OR COPYRIGHT HOLDERS BE LIABLE FOR ANY CLAIM, DAMAGES OR OTHER
# LIABILITY, WHETHER IN AN ACTION OF CONTRACT, TORT OR OTHERWISE, ARISING FROM,
# OUT OF OR IN CONNECTION WITH THE SOFTWARE OR THE USE OR OTHER DEALINGS IN
# THE SOFTWARE.

<<<<<<< HEAD
import collections.abc as collections
from typing import Callable, Iterable, List, Optional, Tuple, Union
=======
import codecs
>>>>>>> 9fa20045
import datetime
import warnings
from collections.abc import Callable, Iterable
from typing import List, Optional, Tuple, Union

from pydifact.api import EDISyntaxError
from pydifact.control import Characters
from pydifact.parser import Parser
from pydifact.segments import Segment
from pydifact.serializer import Serializer


class AbstractSegmentsContainer:
    """Represent a collection of EDI Segments for both reading and writing.

    You should not instantiate AbstractSegmentsContainer itself, but subclass it use that.

    The segments list in AbstractSegmentsContainer includes header and footer segments too.
    Inheriting envelopes must NOT include these elements in .segments, as get_header_element() and
    get_footer_element() should provide these elements on-the-fly.

    Inheriting classes must set HEADER_TAG and FOOTER_TAG
    """

    HEADER_TAG: str = None
    FOOTER_TAG: str = None

    def __init__(self, extra_header_elements: List[Union[str, List[str]]] = None):
        """
        :param extra_header_elements: a list of elements to be appended at the end
          of the header segment (same format as Segment() constructor *elements).
        """

        # The segments that make up this message
        self.segments = []
        self.characters = Characters()

        self.extra_header_elements = (
            extra_header_elements if extra_header_elements else []
        )

        # Flag whether the UNA header is present
        self.has_una_segment = False

    @classmethod
    def from_str(cls, string: str) -> "AbstractSegmentsContainer":
        """Create an instance from a string.

        This method is intended for usage in inheriting classes, not it AbstractSegmentsContainer itself.
        :param string: The EDI content
        """
        segments = Parser().parse(string)

        return cls.from_segments(segments)

    @classmethod
    def from_segments(
        cls, segments: Union[List, Iterable]
    ) -> "AbstractSegmentsContainer":
        """Create a new AbstractSegmentsContainer instance from a iterable list of segments.

        :param segments: The segments of the EDI interchange
        :type segments: list/iterable of Segment
        """

        # create a new instance of AbstractSegmentsContainer and return it
        # with the added segments
        return cls().add_segments(segments)

    def get_segments(
        self,
        name: str,
        predicate: Callable = None,  # Python3.9+ Callable[[Segment], bool]
    ) -> list:
        """Get all the segments that match the requested name.

        :param name: The name of the segments to return
        :param predicate: Optional predicate callable that returns True if the given segment matches a condition
        :rtype: list of Segment
        """
        for segment in self.segments:
            if segment.tag == name and (predicate is None or predicate(segment)):
                yield segment

    def get_segment(
        self,
        name: str,
        predicate: Callable = None,  # Python3.9+ Callable[[Segment], bool]
    ) -> Optional[Segment]:
        """Get the first segment that matches the requested name.

        :return: The requested segment, or None if not found
        :param name: The name of the segment to return
        :param predicate: Optional predicate that must match on the segments
           to return
        """
        for segment in self.get_segments(name, predicate):
            return segment

        return None

    def split_by(
        self,
        start_segment_tag: str,
    ) -> Iterable:  # Python3.9+ Iterable["RawSegmentCollection"]
        """Split a segment collection by tag.

        Everything before the first start segment is ignored, so if no matching
        start segment is found at all, returned result is empty.


        :param start_segment_tag:
          the segment tag we want to use as separator

        :return: generator of segment collections. The start tag is included in
          each yielded collection
        """
        current_list = None

        for segment in self.segments:
            if segment.tag == start_segment_tag:
                if current_list:
                    yield current_list
                current_list = RawSegmentCollection.from_segments([segment])
            else:
                if current_list is not None:
                    current_list.add_segment(segment)
                else:
                    continue  # we are not yet inside a group
        if current_list is not None:
            yield current_list

    def add_segments(
        self, segments: Union[List[Segment], Iterable]
    ) -> "AbstractSegmentsContainer":
        """Add multiple segments to the collection. Passing a UNA segment means setting/overriding the control
        characters and setting the serializer to output the Service String Advice. If you wish to change the control
        characters from the default and not output the Service String Advice, change self.characters instead,
        without passing a UNA Segment.

        :param segments: The segments to add
        :type segments: list or iterable of Segments
        """
        for segment in segments:
            self.add_segment(segment)

        return self

    def add_segment(self, segment: Segment) -> "AbstractSegmentsContainer":
        """Append a segment to the collection.

        Note: skips segments that are header oder footer tags of this segment container type.
        :param segment: The segment to add
        """
        if not segment.tag in (self.HEADER_TAG, self.FOOTER_TAG):
            self.segments.append(segment)
        return self

    def get_header_segment(self) -> Optional[Segment]:
        """Craft and return this container header segment (if any)

        :returns: None if there is no header for that container
        """
        return None

    def get_footer_segment(self) -> Optional[Segment]:
        """Craft and return this container footer segment (if any)

        :returns: None if there is no footer for that container
        """
        return None

    def serialize(self, break_lines: bool = False) -> str:
        """Serialize all the segments added to this object.

        :param break_lines: if True, insert line break after each segment terminator.
        """
        header = self.get_header_segment()
        footer = self.get_footer_segment()
        out = []

        if header:
            out.append(header)
        out += self.segments
        if footer:
            out.append(footer)

        return Serializer(self.characters).serialize(
            out,
            self.has_una_segment,
            break_lines,
        )

    def validate(self):
        """Validates this container.

        This method must be overridden in implementing subclasses, and should make sure that
        the container is implemented correctly.

        It does not return anything and should raise an Exception in case of errors.
        """
        raise NotImplementedError

    def __str__(self) -> str:
        """Allow the object to be serialized by casting to a string."""

        return self.serialize()


class FileSourcableMixin:
    """
    For backward compatibility

    For v0.2 drop this class and move from_file() to Interchange class.
    """

    @classmethod
    def from_file(cls, file: str, encoding: str = "iso8859-1") -> "FileSourcableMixin":
        """Create a Interchange instance from a file.

        Raises FileNotFoundError if filename is not found.
        :param encoding: an optional string which specifies the encoding. Default is "iso8859-1".
        :param file: The full path to a file that contains an EDI message.
        :rtype: FileSourcableMixin
        """
        # codecs.lookup raises an LookupError if given codec was not found:
        codecs.lookup(encoding)

        with open(file, encoding=encoding) as f:
            collection = f.read()
        return cls.from_str(collection)


class UNAHandlingMixin:
    """
    For backward compatibility

    For v0.2 drop this class and move add_segment() to Interchange class.
    """

    def add_segment(self, segment: Segment) -> "UNAHandlingMixin":
        """Append a segment to the collection. Passing a UNA segment means setting/overriding the control
        characters and setting the serializer to output the Service String Advice. If you wish to change the control
        characters from the default and not output the Service String Advice, change self.characters instead,
        without passing a UNA Segment.

        :param segment: The segment to add
        """
        if segment.tag == "UNA":
            self.has_una_segment = True
            self.characters = Characters.from_str(segment.elements[0])
            return self
        return super().add_segment(segment)


class SegmentCollection(
    FileSourcableMixin, UNAHandlingMixin, AbstractSegmentsContainer
):
    """
    For backward compatibility. Drop it in v0.2

    Will be replaced by Interchange or RawSegmentCollection depending on the need.
    """

    def __init__(self, *args, **kwargs):
        warnings.warn(
            "SegmentCollection is deprecated and will no longer be available in v0.2, "
            "replace it with Interchange or RawSegmentCollection",
            DeprecationWarning,
        )
        super().__init__(*args, **kwargs)

    @classmethod
    def from_file(cls, *args, **kwargs) -> "SegmentCollection":
        warnings.warn(
            "SegmentCollection.from_file will be removed in v0.2, "
            "Use Interchange class instead",
            DeprecationWarning,
        )
        return super().from_file(*args, **kwargs)

    def add_segment(self, segment: Segment) -> "SegmentCollection":
        if segment.tag == "UNA":
            warnings.warn(
                "SegmentCollection will be removed in v0.2, "
                "For UNA handling, use Interchange class instead",
                DeprecationWarning,
            )
        return super().add_segment(segment)


class RawSegmentCollection(AbstractSegmentsContainer):
    """
    A way to analyze arbitrary bunch of edifact segments.

    Similar to the deprecated SegmentCollection, but lacking from_file() and UNA support.

    If you are handling an Interchange or a Message, you may want to prefer
    those classes to RawSegmentCollection, as they offer more features and
    checks.
    """

    def validate(self):
        """This is just a stub method, no validation done here."""
        pass


class Message(AbstractSegmentsContainer):
    """
    A message (started by UNH segment, ended by UNT segment)

    Optional features of UNH are not yet supported.

    https://www.stylusstudio.com/edifact/40100/UNH_.htm
    https://www.stylusstudio.com/edifact/40100/UNT_.htm
    """

    HEADER_TAG = "UNH"
    FOOTER_TAG = "UNT"

    def __init__(self, reference_number: str, identifier: Tuple, *args, **kwargs):
        super().__init__(*args, **kwargs)
        self.reference_number = reference_number
        self.identifier = identifier

    @property
    def type(self) -> str:
        return self.identifier[0]

    @property
    def version(self) -> str:
        """
        Gives version number and release number.

        :return: message version, parsable by pkg_resources.parse_version()
        """
        return "{}.{}".format(self.identifier[1], self.identifier[2])

    def get_header_segment(self) -> Segment:
        return Segment(
            self.HEADER_TAG,
            self.reference_number,
            [str(i) for i in self.identifier],
            *self.extra_header_elements,
        )

    def get_footer_segment(self) -> Segment:
        return Segment(
            self.FOOTER_TAG,
            str(len(self.segments) + 2),
            self.reference_number,
        )

    @classmethod
    def from_segments(
        cls, reference_number, identifier, segments: list or collections.Iterable
    ) -> "AbstractSegmentsContainer":
        """Create a new AbstractSegmentsContainer instance from a iterable list of segments.

        :param reference_number: Reference number
        :param identifier: Identifier
        :param segments: The segments of the EDI interchange
        :type segments: list/iterable of Segment
        """

        return cls(reference_number, identifier).add_segments(segments)

    @classmethod
    def from_str(cls, string: str) -> "AbstractSegmentsContainer":
        segments = Parser().parse(string)

        unh = None
        todo = []

        for segment in segments:
            if segment.tag == "UNH":
                unh = segment
                continue
            if segment.tag == "UNT":
                continue
            todo.append(segment)

        if not unh:
            raise EDISyntaxError("Missing header in message")
        return cls.from_segments(unh[0], unh[1], todo)
    def validate(self):
        """Validates the message.

        :raises EDISyntaxError in case of syntax errors in the segments
        """

        pass


class Interchange(FileSourcableMixin, UNAHandlingMixin, AbstractSegmentsContainer):
    """
    An interchange (started by UNB segment, ended by UNZ segment)

    Optional features of UNB are not yet supported.

    Functional groups are not yet supported

    Messages are supported, see get_message() and get_message(), but are
    optional: interchange segments can be accessed without going through
    messages.

    https://www.stylusstudio.com/edifact/40100/UNB_.htm
    https://www.stylusstudio.com/edifact/40100/UNZ_.htm
    """

    HEADER_TAG = "UNB"
    FOOTER_TAG = "UNZ"

    def __init__(
        self,
        sender: str,
        recipient: str,
        control_reference: str,
        syntax_identifier: Tuple[str, int],
        delimiters: Characters = Characters(),
        timestamp: datetime.datetime = None,
        *args,
        **kwargs
    ):
        super().__init__(*args, **kwargs)
        self.sender = sender
        self.recipient = recipient
        self.control_reference = control_reference
        self.syntax_identifier = syntax_identifier
        self.delimiters = delimiters
        self.timestamp = timestamp or datetime.datetime.now()

    def get_header_segment(self) -> Segment:
        return Segment(
            self.HEADER_TAG,
            [str(i) for i in self.syntax_identifier],
            self.sender,
            self.recipient,
            ["{:%y%m%d}".format(self.timestamp), "{:%H%M}".format(self.timestamp)],
            self.control_reference,
            *self.extra_header_elements,
        )

    def get_footer_segment(self) -> Segment:
        """:returns a (UNZ) footer segment with correct segment count and control reference.

        It counts either of the number of messages or, if used, of the number of functional groups
        in an interchange (TODO)."""

        # FIXME: count functional groups (UNG/UNE) correctly
        cnt = 0
        for segment in self.segments:
            if segment.tag == Message.HEADER_TAG:
                cnt += 1
        if cnt == 0:
            cnt = len(self.segments)

        return Segment(
            self.FOOTER_TAG,
            str(cnt),
            self.control_reference,
        )

    def get_messages(self) -> List[Message]:
        """parses a list of messages out of the internal segments.

        :raises EDISyntaxError if constraints are not met (e.g. UNH/UNT both correct)

        TODO: parts of this here are better done in the validate() method
        """

        message = None
        last_segment = None
        for segment in self.segments:
            if segment.tag == "UNH":
                if not message:
                    message = Message(segment.elements[0], segment.elements[1])
                    last_segment = segment
                else:
                    raise EDISyntaxError(
                        "Missing UNT segment before new UNH: {}".format(segment)
                    )
            elif segment.tag == "UNT":
                if message:
                    yield message
                    message = None
                    last_segment = segment
                else:
                    raise EDISyntaxError(
                        'UNT segment without matching UNH: "{}"'.format(segment)
                    )
            else:
                if message:
                    message.add_segment(segment)
                last_segment = segment
        if last_segment:
            if not last_segment.tag == "UNT":
                raise EDISyntaxError("UNH segment was not closed with a UNT segment.")

    def add_message(self, message: Message) -> "Interchange":
        segments = (
            [message.get_header_segment()]
            + message.segments
            + [message.get_footer_segment()]
        )
        self.add_segments(i for i in segments if i is not None)
        return self

    @classmethod
    def from_segments(cls, segments: Union[list, Iterable]) -> "Interchange":
        segments = iter(segments)

        first_segment = next(segments)
        if first_segment.tag == "UNA":
            unb = next(segments)
        elif first_segment.tag == "UNB":
            unb = first_segment
        else:
            raise EDISyntaxError("An interchange must start with UNB or UNA and UNB")
        # Loosy syntax check :
        if len(unb.elements) < 4:
            raise EDISyntaxError("Missing elements in UNB header")

        # In syntax version 3 the year is formatted using two digits, while in version 4 four digits are used.
        # Since some EDIFACT files in the wild don't adhere to this specification, we just use whatever format seems
        # more appropriate according to the length of the date string.
        if len(unb.elements[3][0]) == 6:
            datetime_fmt = "%y%m%d-%H%M"
        elif len(unb.elements[3][0]) == 8:
            datetime_fmt = "%Y%m%d-%H%M"
        else:
            raise EDISyntaxError("Timestamp of file-creation malformed.")

        datetime_str = "-".join(unb.elements[3])
        timestamp = datetime.datetime.strptime(datetime_str, datetime_fmt)
        interchange = Interchange(
            syntax_identifier=unb.elements[0],
            sender=unb.elements[1],
            recipient=unb.elements[2],
            timestamp=timestamp,
            control_reference=unb.elements[4],
        )

        if first_segment.tag == "UNA":
            interchange.has_una_segment = True
            interchange.characters = Characters.from_str(first_segment.elements[0])

        return interchange.add_segments(segments)

    def validate(self):
        # TODO: proper validation
        pass<|MERGE_RESOLUTION|>--- conflicted
+++ resolved
@@ -20,16 +20,11 @@
 # OUT OF OR IN CONNECTION WITH THE SOFTWARE OR THE USE OR OTHER DEALINGS IN
 # THE SOFTWARE.
 
-<<<<<<< HEAD
 import collections.abc as collections
 from typing import Callable, Iterable, List, Optional, Tuple, Union
-=======
 import codecs
->>>>>>> 9fa20045
 import datetime
 import warnings
-from collections.abc import Callable, Iterable
-from typing import List, Optional, Tuple, Union
 
 from pydifact.api import EDISyntaxError
 from pydifact.control import Characters
