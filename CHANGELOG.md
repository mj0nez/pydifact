--- conflicted
+++ resolved
@@ -7,11 +7,8 @@
 [0.1] - UNRELEASED
 - Deprecate SegmentCollection
 - Add Interchange and Message semantic and featured classes
-<<<<<<< HEAD
 - Add an optional predicate filter to `get_segment` and `get_segments` methods
-=======
 - Allow to access AbstractSegmentsContainer elements using `container[i]`
->>>>>>> dca8da6b
 
 [0.0.5] - 2020-04-29
 - corrected pypi details
