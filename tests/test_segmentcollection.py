#    pydifact - a python edifact library
#    Copyright (C) 2017-2018  Christian González
#
#    This program is free software: you can redistribute it and/or modify
#    it under the terms of the GNU Lesser General Public License as published
#    by the Free Software Foundation, either version 3 of the License, or
#    (at your option) any later version.
#
#    This program is distributed in the hope that it will be useful,
#    but WITHOUT ANY WARRANTY; without even the implied warranty of
#    MERCHANTABILITY or FITNESS FOR A PARTICULAR PURPOSE.  See the
#    GNU Lesser General Public License for more details.
#
#    You should have received a copy of the GNU Lesser General Public License
#    along with this program.  If not, see <http://www.gnu.org/licenses/>.
import datetime
from typing import Iterable, List

import pytest

<<<<<<< HEAD
from pydifact.segmentcollection import Interchange, Message, RawSegmentCollection
=======
from pydifact.segmentcollection import (
    Interchange, Message, RawSegmentCollection, SegmentCollection)
>>>>>>> d0ff485f
from pydifact.segments import Segment
from pydifact.api import EDISyntaxError


def test_from_file():
    with pytest.raises(FileNotFoundError):
        Interchange.from_file("/no/such/file")


def test_create_with_segments():
    collection = RawSegmentCollection.from_segments([Segment("36CF")])
    assert [Segment("36CF")] == collection.segments


def test_get_segments():
    collection = RawSegmentCollection.from_segments(
        [Segment("36CF", 1), Segment("CPD"), Segment("36CF", 2)]
    )
    segments = list(collection.get_segments("36CF"))
    assert [Segment("36CF", 1), Segment("36CF", 2)] == segments


def test_get_segments_doesnt_exist():
    collection = RawSegmentCollection()
    segments = list(collection.get_segments("36CF"))
    assert [] == segments


def test_get_segments_w_predicate():
    collection = RawSegmentCollection.from_segments(
        [
            Segment("A", "1", "a"),
            Segment("A", "2", "b"),
            Segment("A", "1", "c"),
        ]
    )
    segments = collection.get_segments("A", lambda x: x[0] == "1")
    assert [
        Segment("A", "1", "a"),
        Segment("A", "1", "c"),
    ] == list(segments)


def test_get_segment():
    collection = RawSegmentCollection.from_segments(
        [Segment("36CF", 1), Segment("36CF", 2)]
    )
    segment = collection.get_segment("36CF")
    assert Segment("36CF", 1) == segment


def test_get_segment_w_predicate():
    collection = RawSegmentCollection.from_segments(
        [Segment("36CF", "1"), Segment("36CF", "2")]
    )
    segment = collection.get_segment("36CF", lambda x: x[0] == "2")
    assert segment == Segment("36CF", "2")


def test_split_by():
    def _serialize(
            collections: Iterable[RawSegmentCollection]
    ) -> List[List[str]]:
        lst = []
        global_lst = []
        for collection in collections:
            if lst:
                global_lst.append(lst)
                lst = []
            for segment in collection.segments:
                lst.append(segment.tag)
        if lst:
            global_lst.append(lst)
        return global_lst

    assert (
        _serialize(RawSegmentCollection.from_segments([]).split_by('A'))
        ==
        []
    )
    collection = RawSegmentCollection.from_segments(
        Segment(i) for i in ["A", "B", "A", "A", "B", "D"]
    )
    assert _serialize(collection.split_by('Z')) == []
    assert (
        _serialize(collection.split_by('A'))
        ==
        [['A', 'B'], ['A'], ['A', 'B', 'D']]
    )
    assert (
        _serialize(collection.split_by('A'))
        ==
        [['A', 'B'], ['A'], ['A', 'B', 'D']]
    )


def test_str_serialize():
    collection = RawSegmentCollection.from_segments(
        [Segment("36CF", "1"), Segment("36CF", "2")]
    )
    string = str(collection)
    assert "36CF+1'36CF+2'" == string


def test_get_segment_doesnt_exist():
    collection = RawSegmentCollection()
    segment = collection.get_segment("36CF")
    assert segment is None


def test_empty_segment():
    m = RawSegmentCollection()
    m.add_segment(Segment("", []))
    assert m


def test_malformed_tag1():
    with pytest.raises(EDISyntaxError):
        RawSegmentCollection.from_str("IMD+F++:::This is 'a :malformed string'")


def test_malformed_tag2():
    with pytest.raises(EDISyntaxError):
        RawSegmentCollection.from_str("IMD+F++:::This is '? :malformed string'")


def test_malformed_tag3():
    with pytest.raises(EDISyntaxError):
        RawSegmentCollection.from_str("IMD+F++:::This is '?? :malformed string'")


def test_malformed_tag4():
    with pytest.raises(EDISyntaxError):
        RawSegmentCollection.from_str("IMD+F++:::This is '??:malformed string'")


def test_malformed_tag5():
    with pytest.raises(EDISyntaxError):
        RawSegmentCollection.from_str("IMD+F++:::This is '-:malformed string'")


@pytest.fixture
def interchange():
    return Interchange(
        sender="1234",
        recipient="3333",
        timestamp=datetime.datetime(2020, 1, 2, 22, 12),
        control_reference="42",
        syntax_identifier=("UNOC", 1),
    )


@pytest.fixture
def message():
    return Message(
        reference_number="42z42",
        identifier=("PAORES", 93, 1, "IA"),
    )


def test_empty_interchange(interchange):
    assert str(interchange) == ("UNB+UNOC:1+1234+3333+200102:2212+42'" "UNZ+0+42'")


def test_empty_interchange_w_extra_header(interchange):
    i = Interchange(
        sender="1234",
        recipient="3333",
        timestamp=datetime.datetime(2020, 1, 2, 22, 12),
        control_reference="42",
        syntax_identifier=("UNOC", 1),
        extra_header_elements=[["66", "2"], "ZZ"],
    )

    assert str(i) == ("UNB+UNOC:1+1234+3333+200102:2212+42+66:2+ZZ'" "UNZ+0+42'")


def test_empty_interchange_from_str():
    i = Interchange.from_str("UNB+UNOC:1+1234+3333+200102:2212+42'" "UNZ+0+42'")
    assert str(i) == ("UNB+UNOC:1+1234+3333+200102:2212+42'" "UNZ+0+42'")


def test_empty_interchange_w_una():
    i = Interchange.from_segments(
        [
            Segment("UNA", ":+,? '"),
            Segment("UNB", ["UNOC", "1"], "1234", "3333", ["200102", "2212"], "42"),
            Segment("UNZ", "0", "42"),
        ]
    )
    assert str(i) == ("UNA:+,? '" "UNB+UNOC:1+1234+3333+200102:2212+42'" "UNZ+0+42'")


def test_interchange_messages(interchange, message):
    assert len(list(interchange.get_messages())) == 0

    interchange.add_message(message)

    assert len(list(interchange.get_messages())) == 1

    assert str(interchange) == (
        "UNB+UNOC:1+1234+3333+200102:2212+42'"
        "UNH+42z42+PAORES:93:1:IA'"
        "UNT+42z42+0'"
        "UNZ+2+42'"
    )


def test_interchange_messages_from_str():
    i = Interchange.from_str(
        "UNB+UNOC:1+1234+3333+200102:2212+42'"
        "UNH+42z42+PAORES:93:1:IA'"
        "UNT+42z42+0'"
        "UNZ+2+42'"
    )
    assert str(i) == (
        "UNB+UNOC:1+1234+3333+200102:2212+42'"
        "UNH+42z42+PAORES:93:1:IA'"
        "UNT+42z42+0'"
        "UNZ+2+42'"
    )


def test_faulty_interchange_messages():
    i = Interchange.from_str(
        "UNB+UNOC:1+1234+3333+200102:2212+42'"
        "UNH+42z42+PAORES:93:1:IA'"
        "UNH+42z42+PAORES:93:1:IA'"
        "UNZ+2+42'"
    )

    with pytest.raises(SyntaxError):
        list(i.get_messages())

    i = Interchange.from_str(
        "UNB+UNOC:1+1234+3333+200102:2212+42'" "UNT+42z42+0'" "UNZ+2+42'"
    )

    with pytest.raises(SyntaxError):
        list(i.get_messages())


def test_empty_message(message):
    assert str(message) == ("UNH+42z42+PAORES:93:1:IA'" "UNT+42z42+0'")<|MERGE_RESOLUTION|>--- conflicted
+++ resolved
@@ -18,12 +18,7 @@
 
 import pytest
 
-<<<<<<< HEAD
 from pydifact.segmentcollection import Interchange, Message, RawSegmentCollection
-=======
-from pydifact.segmentcollection import (
-    Interchange, Message, RawSegmentCollection, SegmentCollection)
->>>>>>> d0ff485f
 from pydifact.segments import Segment
 from pydifact.api import EDISyntaxError
 
